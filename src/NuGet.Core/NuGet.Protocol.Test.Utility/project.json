--- conflicted
+++ resolved
@@ -32,14 +32,6 @@
       }
     },
     "netstandard1.3": {
-<<<<<<< HEAD
-      "imports": [
-        "dotnet5.6",
-        "dnxcore50",
-        "portable-net45+win8"
-      ],
-=======
->>>>>>> b335ef98
       "dependencies": {
         "NETStandard.Library": "1.6.0"
       },
