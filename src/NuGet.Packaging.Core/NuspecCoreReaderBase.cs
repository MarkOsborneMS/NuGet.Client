--- conflicted
+++ resolved
@@ -75,8 +75,6 @@
             return node == null ? null : NuGetVersion.Parse(node.Value);
         }
 
-<<<<<<< HEAD
-=======
         public PackageType GetPackageType()
         {
             var node = MetadataNode.Element(XName.Get(PackageType, MetadataNode.GetDefaultNamespace().NamespaceName));
@@ -93,7 +91,6 @@
         /// <summary>
         /// The developmentDependency attribute
         /// </summary>
->>>>>>> a4134014
         public bool GetDevelopmentDependency()
         {
             var node = MetadataNode.Elements(XName.Get(DevelopmentDependency, MetadataNode.GetDefaultNamespace().NamespaceName)).FirstOrDefault();
