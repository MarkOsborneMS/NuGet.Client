﻿{
    "version": "3.1.0-*",
    "preprocess": "../../compiler/preprocess/*.cs",
    "dependencies": {
<<<<<<< HEAD
        "NuGet.Versioning": "3.1.0-*",
        "NuGet.Packaging": "3.1.0-*",
        "Newtonsoft.Json": "6.0.6"
=======
        "NuGet.Versioning": "3.0.0",
        "NuGet.Packaging": "3.0.0",
        "Newtonsoft.Json": "6.0.6",
        "NuGet.Common": { "type": "build",  "version": "3.0.0" }
>>>>>>> 00a6cab3
    },
    "compilationOptions": {
        "warningsAsErrors": true
    },
    "frameworks": {
        "net45": {
            "frameworkAssemblies": {
                "System.IO.Compression": { "version": "", "type": "build" },
                "System.Xml": { "version": "", "type": "build" },
                "System.Xml.Linq": { "version": "", "type": "build" }
            }
        },
        "dnx451": {
            "frameworkAssemblies": {
                "System.Runtime": { "version": "", "type": "build" },
                "System.Threading.Tasks": { "version": "", "type": "build" },
                "System.Text.Encoding": { "version": "", "type": "build" },
                "System.Linq": { "version": "", "type": "build" }
            },
            "dependencies": {
                "Microsoft.Framework.Runtime.Roslyn.Interfaces": { "version": "1.0.0-*", "type": "build" },
                "Newtonsoft.Json": { "version": "6.0.4", "type": "build" }
            }
        },
        "dnxcore50": {
            "dependencies": {
                "System.Xml.XDocument": "4.0.10-beta-*",
                "System.IO.Compression": "4.0.0-*"
            }
        }
    }
}<|MERGE_RESOLUTION|>--- conflicted
+++ resolved
@@ -2,16 +2,10 @@
     "version": "3.1.0-*",
     "preprocess": "../../compiler/preprocess/*.cs",
     "dependencies": {
-<<<<<<< HEAD
         "NuGet.Versioning": "3.1.0-*",
         "NuGet.Packaging": "3.1.0-*",
-        "Newtonsoft.Json": "6.0.6"
-=======
-        "NuGet.Versioning": "3.0.0",
-        "NuGet.Packaging": "3.0.0",
         "Newtonsoft.Json": "6.0.6",
-        "NuGet.Common": { "type": "build",  "version": "3.0.0" }
->>>>>>> 00a6cab3
+        "NuGet.Common": { "type": "build",  "version": "3.1.0-*" }
     },
     "compilationOptions": {
         "warningsAsErrors": true
